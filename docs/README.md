--- conflicted
+++ resolved
@@ -1,12 +1,4 @@
 # Home
-<<<<<<< HEAD
-
-![](https://raw.githubusercontent.com/Aleman778/sqrrl-lang/master/logo.png)
-
-## The Sqrrl Programming Language Docs
-
-Welcome to the sqrrl language docs here you will find information about how to use the compiler and also how it works internally.
-=======
 
 ![Squirrel](https://raw.githubusercontent.com/Aleman778/sqrrl-lang/master/logo.png)
 
@@ -25,4 +17,3 @@
 ### The goals
 
 Creating a working compiler however it is not suppose to be a perfect compiler, the overall goal is to learn about compilers, parsing, formal languages etc.
->>>>>>> bb1d77c0
