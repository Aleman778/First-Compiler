#![allow(dead_code)]
#![allow(unused_imports)]

/***************************************************************************
 * The main entry point of the sqrrl compiler.
 ***************************************************************************/

use sqrrlc::sqrrlc::driver;

<<<<<<< HEAD
#[macro_use]
extern crate log;
extern crate simple_logger;


use std::fs;
use std::env;
use std::path::{Path, PathBuf};
use sqrrl::sqrrlc::{
    session::Session,
    error::diagnostic::*,
    error::emitter::Emitter,
};
use sqrrl::sqrrlc_ast::{
    base::*,
    expr::*,
    ty::*,
    span::*,
};
use sqrrl::sqrrlc_parser::{Parser, ParseSpan};
use sqrrl::sqrrlc_interp::{
    debug::debug_functions,
    env::RuntimeEnv,
    Eval,
};
use sqrrl::sqrrlc_typeck::{
    TypeChecker,
    TyCtxt,
};
use sqrrl::sqrrlc::symbol::{
    generator::*,
    table::SymbolTable,
};
=======
>>>>>>> db5d2a69

#[macro_use]
extern crate clap;

<<<<<<< HEAD
fn main() {
    // Enable the simple logging library.
    simple_logger::init().unwrap();
    
    let mut sess = Session::with_dir(PathBuf::from(r"C:\dev\sqrrl-lang\"));
    let file = sess.source_map().load_file(Path::new("examples/sandbox.sq")).unwrap();
    // Parse the loaded file
    let span = ParseSpan::new_extra(&file.source, 0);
    let mut expr = File::parse(span).unwrap().1;
    expr.extend(debug_functions());
    // println!("AST Expr: {:#?}", expr);

    // Type checking routine
    let mut sym = gen_sym_table(&expr);
    // println!("{:#?}", sym);
    let mut tcx = TyCtxt::new(&sess, &mut sym);
    expr.check_type(&mut tcx);

    // Start the interpreter routine
    let mut env = RuntimeEnv::new(&mut sess);
    expr.eval(&mut env);
=======

fn main() {
    driver::main();
>>>>>>> db5d2a69
}<|MERGE_RESOLUTION|>--- conflicted
+++ resolved
@@ -7,71 +7,9 @@
 
 use sqrrlc::sqrrlc::driver;
 
-<<<<<<< HEAD
-#[macro_use]
-extern crate log;
-extern crate simple_logger;
-
-
-use std::fs;
-use std::env;
-use std::path::{Path, PathBuf};
-use sqrrl::sqrrlc::{
-    session::Session,
-    error::diagnostic::*,
-    error::emitter::Emitter,
-};
-use sqrrl::sqrrlc_ast::{
-    base::*,
-    expr::*,
-    ty::*,
-    span::*,
-};
-use sqrrl::sqrrlc_parser::{Parser, ParseSpan};
-use sqrrl::sqrrlc_interp::{
-    debug::debug_functions,
-    env::RuntimeEnv,
-    Eval,
-};
-use sqrrl::sqrrlc_typeck::{
-    TypeChecker,
-    TyCtxt,
-};
-use sqrrl::sqrrlc::symbol::{
-    generator::*,
-    table::SymbolTable,
-};
-=======
->>>>>>> db5d2a69
-
 #[macro_use]
 extern crate clap;
 
-<<<<<<< HEAD
-fn main() {
-    // Enable the simple logging library.
-    simple_logger::init().unwrap();
-    
-    let mut sess = Session::with_dir(PathBuf::from(r"C:\dev\sqrrl-lang\"));
-    let file = sess.source_map().load_file(Path::new("examples/sandbox.sq")).unwrap();
-    // Parse the loaded file
-    let span = ParseSpan::new_extra(&file.source, 0);
-    let mut expr = File::parse(span).unwrap().1;
-    expr.extend(debug_functions());
-    // println!("AST Expr: {:#?}", expr);
-
-    // Type checking routine
-    let mut sym = gen_sym_table(&expr);
-    // println!("{:#?}", sym);
-    let mut tcx = TyCtxt::new(&sess, &mut sym);
-    expr.check_type(&mut tcx);
-
-    // Start the interpreter routine
-    let mut env = RuntimeEnv::new(&mut sess);
-    expr.eval(&mut env);
-=======
-
 fn main() {
     driver::main();
->>>>>>> db5d2a69
 }