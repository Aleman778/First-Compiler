
/***************************************************************************
 * Sqrrl compiler main module contains common data structures and
 * is the where the driver that runs the compiler is located.
 ***************************************************************************/


#[macro_use]
pub mod error;
pub mod session;
pub mod symbol;
pub mod source_map;
<<<<<<< HEAD
pub mod utils;
=======
pub mod driver;
>>>>>>> db5d2a69
<|MERGE_RESOLUTION|>--- conflicted
+++ resolved
@@ -10,8 +10,5 @@
 pub mod session;
 pub mod symbol;
 pub mod source_map;
-<<<<<<< HEAD
 pub mod utils;
-=======
-pub mod driver;
->>>>>>> db5d2a69
+pub mod driver;