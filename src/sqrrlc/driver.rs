--- conflicted
+++ resolved
@@ -16,18 +16,11 @@
     source_map::{SourceMap, Filename},
     // symbol::generator::gen_sym_table,
 };
-<<<<<<< HEAD
 use crate::sqrrlc_ast::*;
 use crate::sqrrlc_parser::Parser;
+// use crate::sqrrlc_interp::debug;
 // use crate::sqrrlc_interp::env::RuntimeEnv;
 // use crate::sqrrlc_typeck::{TypeChecker, TyCtxt};
-=======
-use crate::sqrrlc_ast::base::{File, Item};
-use crate::sqrrlc_parser::{Parser, ParseSpan};
-use crate::sqrrlc_interp::env::RuntimeEnv;
-use crate::sqrrlc_interp::debug;
-use crate::sqrrlc_typeck::{TypeChecker, TyCtxt};
->>>>>>> 8428bc59
 
 
 /**
@@ -140,23 +133,16 @@
 /**
  * Parses the FFI items in the stdlib basic.sq file.
  */
-<<<<<<< HEAD
-pub fn parse_stdlib_basic(source_map: &SourceMap) -> Vec<Item> {
-=======
 pub fn parse_stdlib_basic(_source_map: &SourceMap) -> Vec<Item> {
->>>>>>> 8428bc59
     // let directory = env::var("SQRRLC_LIBSTD_DIR").unwrap_or("src/libstd/".to_string());
     // let file = source_map.load_file(Path::new(&(directory + "basic.sq")))
         // .expect("could not find basic.sq in the std library directory");
     // let span = ParseSpan::new_extra(&file.source, file.id);
     // let ast = File::parse(span).unwrap().1;
-<<<<<<< HEAD
     // ast.items
-=======
     // println!("{:#?}", ast);
     // ast.items
-    debug::debug_functions().items
->>>>>>> 8428bc59
+    // debug::debug_functions().items
 }
     
 
